using JuMP
using Compat
using Compat.Test
using OffsetArrays

# For "DimensionMismatch when performing vector-matrix multiplication with custom types #988"
import Base: +, *
struct MyType{T}
    a::T
end
struct MySumType{T}
    a::T
end
Base.one(::Type{MyType{T}}) where {T} = MyType(one(T))
Base.zero(::Type{MySumType{T}}) where {T} = MySumType(zero(T))
Base.zero(::MySumType{T}) where {T} = MySumType(zero(T))
Base.transpose(t::MyType) = MyType(t.a)
Base.transpose(t::MySumType) = MySumType(t.a)
+(t1::MyT, t2::MyS) where {MyT<:Union{MyType, MySumType}, MyS<:Union{MyType, MySumType}} = MySumType(t1.a+t2.a)
*(t1::MyType{S}, t2::T) where {S, T} = MyType(t1.a*t2)
*(t1::S, t2::MyType{T}) where {S, T} = MyType(t1*t2.a)
*(t1::MyType{S}, t2::MyType{T}) where {S, T} = MyType(t1.a*t2.a)

function operators_test(ModelType::Type{<:JuMP.AbstractModel}, VariableRefType::Type{<:JuMP.AbstractVariableRef})
    AffExprType = JuMP.GenericAffExpr{Float64, VariableRefType}
    QuadExprType = JuMP.GenericQuadExpr{Float64, VariableRefType}

    @testset "Promotion" begin
        m = ModelType()
        I = Int
        V = VariableRefType
        A = AffExprType
        Q = QuadExprType
        @test promote_type(V, I) == A
        @test promote_type(I, V) == A
        @test promote_type(A, I) == A
        @test promote_type(I, A) == A
        @test promote_type(A, V) == A
        @test promote_type(V, A) == A
        @test promote_type(Q, I) == Q
        @test promote_type(I, Q) == Q
        @test promote_type(Q, A) == Q
        @test promote_type(A, Q) == Q
        @test promote_type(Q, V) == Q
        @test promote_type(V, Q) == Q
        @test promote_type(Q, A) == Q
        @test promote_type(A, Q) == Q
    end

    @testset "Basic operator overloads" begin
        m = ModelType()
        @variable(m, w)
        @variable(m, x)
        @variable(m, y)
        @variable(m, z)

        aff = @inferred 7.1 * x + 2.5
        @test_expression_with_string 7.1 * x + 2.5 "7.1 x + 2.5"
        aff2 = @inferred 1.2 * y + 1.2
        @test_expression_with_string 1.2 * y + 1.2 "1.2 y + 1.2"
        q = @inferred 2.5 * y * z + aff
        @test_expression_with_string 2.5 * y * z + aff "2.5 y*z + 7.1 x + 2.5"
        q2 = @inferred 8 * x * z + aff2
        @test_expression_with_string 8 * x * z + aff2 "8 x*z + 1.2 y + 1.2"
        @test_expression_with_string 2 * x * x + 1 * y * y + z + 3 "2 x² + y² + z + 3"

        @testset "Comparison" begin
            @testset "iszero" begin
                @test !iszero(x)
                @test !iszero(aff)
                @test iszero(zero(aff))
                @test !iszero(q)
                @test iszero(zero(q))
            end

            @testset "isequal_canonical" begin
                @test JuMP.isequal_canonical((@inferred 3w + 2y), @inferred 2y + 3w)
                @test !JuMP.isequal_canonical((@inferred 3w + 2y + 1), @inferred 3w + 2y)
                @test !JuMP.isequal_canonical((@inferred 3w + 2y), @inferred 3y + 2w)
                @test !JuMP.isequal_canonical((@inferred 3w + 2y), @inferred 3w + y)

                @test !JuMP.isequal_canonical(aff, aff2)
                @test !JuMP.isequal_canonical(aff2, aff)

                @test  JuMP.isequal_canonical(q, @inferred 2.5z*y + aff)
                @test !JuMP.isequal_canonical(q, @inferred 2.5y*z + aff2)
                @test !JuMP.isequal_canonical(q, @inferred 2.5x*z + aff)
                @test !JuMP.isequal_canonical(q, @inferred 2.5y*x + aff)
                @test !JuMP.isequal_canonical(q, @inferred 1.5y*z + aff)
                @test  JuMP.isequal_canonical(q2, @inferred 8z*x + aff2)
                @test !JuMP.isequal_canonical(q2, @inferred 8x*z + aff)
                @test !JuMP.isequal_canonical(q2, @inferred 7x*z + aff2)
                @test !JuMP.isequal_canonical(q2, @inferred 8x*y + aff2)
                @test !JuMP.isequal_canonical(q2, @inferred 8y*z + aff2)
            end
        end

        # Different objects that must all interact:
        # 1. Number
        # 2. Variable
        # 3. AffExpr
        # 4. QuadExpr

        # 1. Number tests
        @testset "Number--???" begin
            # 1-1 Number--Number - nope!
            # 1-2 Number--Variable
            @test_expression_with_string 4.13 + w "w + 4.13"
            @test_expression_with_string 3.16 - w "-w + 3.16"
            @test_expression_with_string 5.23 * w "5.23 w"
            @test_throws ErrorException 2.94 / w
            # 1-3 Number--AffExpr
            @test_expression_with_string 1.5 + aff "7.1 x + 4"
            @test_expression_with_string 1.5 - aff "-7.1 x - 1"
            @test_expression_with_string 2 * aff "14.2 x + 5"
            @test_throws ErrorException 2 / aff
            # 1-4 Number--QuadExpr
            @test_expression_with_string 1.5 + q "2.5 y*z + 7.1 x + 4"
            @test_expression_with_string 1.5 - q "-2.5 y*z - 7.1 x - 1"
            @test_expression_with_string 2 * q "5 y*z + 14.2 x + 5"
            @test_throws ErrorException 2 / q
        end

        # 2. Variable tests
        @testset "Variable--???" begin
            # 2-0 Variable unary
            @test (+x) === x
            @test_expression_with_string -x "-x"
            # 2-1 Variable--Number
            @test_expression_with_string w + 4.13 "w + 4.13"
            @test_expression_with_string w - 4.13 "w - 4.13"
            @test_expression_with_string w * 4.13 "4.13 w"
            @test_expression_with_string w / 2.00 "0.5 w"
            @test w == w
            @test_expression_with_string x*y - 1 "x*y - 1"
            @test_expression_with_string x^2 "x²"
            @test_expression_with_string x^1 "x"
            @test_expression_with_string x^0 "1"
            @test_throws ErrorException x^3
            @test_throws ErrorException x^1.5
            # 2-2 Variable--Variable
            @test_expression_with_string w + x "w + x"
            @test_expression_with_string w - x "w - x"
            @test_expression_with_string w * x "w*x"
            @test_expression_with_string x - x "0"
            @test_throws ErrorException w / x
            @test_expression_with_string y*z - x "y*z - x"
            @test_expression_with_string x - x "0"
            # 2-3 Variable--AffExpr
            @test_expression_with_string z + aff "z + 7.1 x + 2.5"
            @test_expression_with_string z - aff "z - 7.1 x - 2.5"
            @test_expression_with_string z * aff "7.1 z*x + 2.5 z"
            @test_throws ErrorException z / aff
            @test_throws MethodError z ≤ aff
            @test_expression_with_string 7.1 * x - aff "-2.5"
            # 2-4 Variable--QuadExpr
            @test_expression_with_string w + q "2.5 y*z + w + 7.1 x + 2.5"
            @test_expression_with_string w - q "-2.5 y*z + w - 7.1 x - 2.5"
            @test_throws ErrorException w*q
            @test_throws ErrorException w/q
        end

        # 3. AffExpr tests
        @testset "AffExpr--???" begin
            # 3-0 AffExpr unary
            @test_expression_with_string +aff "7.1 x + 2.5"
            @test_expression_with_string -aff "-7.1 x - 2.5"
            # 3-1 AffExpr--Number
            @test_expression_with_string aff + 1.5 "7.1 x + 4"
            @test_expression_with_string aff - 1.5 "7.1 x + 1"
            @test_expression_with_string aff * 2 "14.2 x + 5"
            @test_expression_with_string aff / 2 "3.55 x + 1.25"
            @test_throws MethodError aff ≤ 1
            @test aff == aff
            @test_throws MethodError aff ≥ 1
            @test_expression_with_string aff - 1 "7.1 x + 1.5"
            @test_expression_with_string aff^2 "50.41 x² + 35.5 x + 6.25"
            @test_expression_with_string (7.1*x + 2.5)^2 "50.41 x² + 35.5 x + 6.25"
            @test_expression_with_string aff^1 "7.1 x + 2.5"
            @test_expression_with_string (7.1*x + 2.5)^1 "7.1 x + 2.5"
            @test_expression_with_string aff^0 "1"
            @test_expression_with_string (7.1*x + 2.5)^0 "1"
            @test_throws ErrorException aff^3
            @test_throws ErrorException (7.1*x + 2.5)^3
            @test_throws ErrorException aff^1.5
            @test_throws ErrorException (7.1*x + 2.5)^1.5
            # 3-2 AffExpr--Variable
            @test_expression_with_string aff + z "7.1 x + z + 2.5"
            @test_expression_with_string aff - z "7.1 x - z + 2.5"
            @test_expression_with_string aff * z "7.1 x*z + 2.5 z"
            @test_throws ErrorException aff/z
            @test_expression_with_string aff - 7.1 * x "2.5"
            # 3-3 AffExpr--AffExpr
            @test_expression_with_string aff + aff2 "7.1 x + 1.2 y + 3.7"
            @test_expression_with_string aff - aff2 "7.1 x - 1.2 y + 1.3"
            @test_expression_with_string aff * aff2 "8.52 x*y + 3 y + 8.52 x + 3"
            @test string((x+x)*(x+3)) == string((x+3)*(x+x))  # Issue #288
            @test_throws ErrorException aff/aff2
            @test_expression_with_string aff-aff "0"
            # 4-4 AffExpr--QuadExpr
            @test_expression_with_string aff2 + q "2.5 y*z + 1.2 y + 7.1 x + 3.7"
            @test_expression_with_string aff2 - q "-2.5 y*z + 1.2 y - 7.1 x - 1.3"
            @test_throws ErrorException aff2 * q
            @test_throws ErrorException aff2 / q
        end

        # 4. QuadExpr
        # TODO: This test block and others above should be rewritten to be
        # self-contained. The definitions of q, w, and aff2 are too far to
        # easily check correctness of the tests.
        @testset "QuadExpr--???" begin
            # 4-0 QuadExpr unary
            @test_expression_with_string +q "2.5 y*z + 7.1 x + 2.5"
            @test_expression_with_string -q "-2.5 y*z - 7.1 x - 2.5"
            # 4-1 QuadExpr--Number
            @test_expression_with_string q + 1.5 "2.5 y*z + 7.1 x + 4"
            @test_expression_with_string q - 1.5 "2.5 y*z + 7.1 x + 1"
            @test_expression_with_string q * 2 "5 y*z + 14.2 x + 5"
            @test_expression_with_string q / 2 "1.25 y*z + 3.55 x + 1.25"
            @test q == q
            @test_expression_with_string aff2 - q "-2.5 y*z + 1.2 y - 7.1 x - 1.3"
            # 4-2 QuadExpr--Variable
            @test_expression_with_string q + w "2.5 y*z + 7.1 x + w + 2.5"
            @test_expression_with_string q - w "2.5 y*z + 7.1 x - w + 2.5"
            @test_throws ErrorException q*w
            @test_throws ErrorException q/w
            # 4-3 QuadExpr--AffExpr
            @test_expression_with_string q + aff2 "2.5 y*z + 7.1 x + 1.2 y + 3.7"
            @test_expression_with_string q - aff2 "2.5 y*z + 7.1 x - 1.2 y + 1.3"
            @test_throws ErrorException q * aff2
            @test_throws ErrorException q / aff2
            # 4-4 QuadExpr--QuadExpr
            @test_expression_with_string q + q2 "2.5 y*z + 8 x*z + 7.1 x + 1.2 y + 3.7"
            @test_expression_with_string q - q2 "2.5 y*z - 8 x*z + 7.1 x - 1.2 y + 1.3"
            @test_throws ErrorException q * q2
            @test_throws ErrorException q / q2
        end
    end

    @testset "Higher-level operators" begin
        m = ModelType()
        @testset "sum" begin
            sum_m = ModelType()
            @variable(sum_m, 0 ≤ matrix[1:3,1:3] ≤ 1, start = 1)
            @testset "sum(j::JuMPArray{Variable})" begin
                @test_expression_with_string sum(matrix) "matrix[1,1] + matrix[2,1] + matrix[3,1] + matrix[1,2] + matrix[2,2] + matrix[3,2] + matrix[1,3] + matrix[2,3] + matrix[3,3]"
            end

            @testset "sum(j::JuMPArray{T}) where T<:Real" begin
                @test sum(JuMP.startvalue.(matrix)) ≈ 9
            end
            @testset "sum(j::Array{VariableRef})" begin
                @test string(sum(matrix[1:3,1:3])) == string(sum(matrix))
            end
            @testset "sum(affs::Array{AffExpr})" begin
                @test_expression_with_string sum([2*matrix[i,j] for i in 1:3, j in 1:3]) "2 matrix[1,1] + 2 matrix[2,1] + 2 matrix[3,1] + 2 matrix[1,2] + 2 matrix[2,2] + 2 matrix[3,2] + 2 matrix[1,3] + 2 matrix[2,3] + 2 matrix[3,3]"
            end

            S = [1,3]
            @variable(sum_m, x[S], start=1)
            @testset "sum(j::JuMPDict{VariableRef})" begin
                @test_expression sum(x)
                @test length(string(sum(x))) == 11 # order depends on hashing
                @test contains(string(sum(x)),"x[1]")
                @test contains(string(sum(x)),"x[3]")
            end
            @testset "sum(j::JuMPDict{T}) where T<:Real" begin
                @test sum(JuMP.startvalue.(x)) == 2
            end
        end

        @testset "dot" begin
            dot_m = ModelType()
            @variable(dot_m, 0 ≤ x[1:3] ≤ 1)

            @test_expression_with_string dot(x[1],x[1]) "x[1]²"
            @test_expression_with_string dot(2,x[1]) "2 x[1]"
            @test_expression_with_string dot(x[1],2) "2 x[1]"

            c = vcat(1:3)
            @test_expression_with_string dot(c,x) "x[1] + 2 x[2] + 3 x[3]"
            @test_expression_with_string dot(x,c) "x[1] + 2 x[2] + 3 x[3]"

            A = [1 3 ; 2 4]
            @variable(dot_m, 1 ≤ y[1:2,1:2] ≤ 1)
            @test_expression_with_string vecdot(A,y) "y[1,1] + 2 y[2,1] + 3 y[1,2] + 4 y[2,2]"
            @test_expression_with_string vecdot(y,A) "y[1,1] + 2 y[2,1] + 3 y[1,2] + 4 y[2,2]"

            B = ones(2,2,2)
            @variable(dot_m, 0 ≤ z[1:2,1:2,1:2] ≤ 1)
            @test_expression_with_string vecdot(B,z) "z[1,1,1] + z[2,1,1] + z[1,2,1] + z[2,2,1] + z[1,1,2] + z[2,1,2] + z[1,2,2] + z[2,2,2]"
            @test_expression_with_string vecdot(z,B) "z[1,1,1] + z[2,1,1] + z[1,2,1] + z[2,2,1] + z[1,1,2] + z[2,1,2] + z[1,2,2] + z[2,2,2]"

            @objective(dot_m, Max, dot(x, ones(3)) - vecdot(y, ones(2,2)))
            for i in 1:3
                JuMP.setstartvalue(x[i], 1)
            end
            for i in 1:2, j in 1:2
                JuMP.setstartvalue(y[i,j], 1)
            end
            for i in 1:2, j in 1:2, k in 1:2
                JuMP.setstartvalue(z[i,j,k], 1)
            end
            @test dot(c, JuMP.startvalue.(x)) ≈ 6
            @test vecdot(A, JuMP.startvalue.(y)) ≈ 10
            @test vecdot(B, JuMP.startvalue.(z)) ≈ 8

            @testset "JuMP issue #656" begin
                issue656 = ModelType()
                @variable(issue656, x)
                floats = Float64[i for i in 1:2]
                anys   = Array{Any}(undef, 2)
                anys[1] = 10
                anys[2] = 20 + x
                @test dot(floats, anys) == 10 + 40 + 2x
            end

            @testset "JuMP PR #943" begin
                pull943 = ModelType()
                @variable(pull943, x[1 : 10^6]);
                JuMP.setstartvalue.(x, 1 : 10^6)
                @expression(pull943, testsum, sum(x[i] * i for i = 1 : 10^6))
                @expression(pull943, testdot1, dot(x, 1 : 10^6))
                @expression(pull943, testdot2, dot(1 : 10^6, x))
                @test JuMP.value(testsum, JuMP.startvalue) ≈ JuMP.value(testdot1, JuMP.startvalue)
                @test JuMP.value(testsum, JuMP.startvalue) ≈ JuMP.value(testdot2, JuMP.startvalue)
            end
        end
    end

    @testset "Vectorized operations" begin
        @testset "Transpose" begin
            m = ModelType()
            @variable(m, x[1:3])
            @variable(m, y[1:2,1:3])
            @variable(m, z[2:5])
            @test JuMP.isequal_canonical(x', [x[1] x[2] x[3]])
            @test JuMP.isequal_canonical(transpose(x), [x[1] x[2] x[3]])
            @test JuMP.isequal_canonical(y', [y[1,1] y[2,1]
                              y[1,2] y[2,2]
                              y[1,3] y[2,3]])
            @test JuMP.isequal_canonical(transpose(y),
                         [y[1,1] y[2,1]
                          y[1,2] y[2,2]
                          y[1,3] y[2,3]])
            @test (z')' == z
            @test transpose(transpose(z)) == z
        end

        @testset "Vectorized arithmetic" begin
            m = ModelType()
            @variable(m, x[1:3])
            A = [2 1 0
                 1 2 1
                 0 1 2]
            B = sparse(A)
            @variable(m, X11)
            @variable(m, X23)
            X = sparse([1, 2], [1, 3], [X11, X23], 3, 3) # for testing Variable
            @test JuMP.isequal_canonical([X11 0. 0.; 0. 0. X23; 0. 0. 0.], @inferred Matrix(X))
            @variable(m, Xd[1:3, 1:3])
            Y = sparse([1, 2], [1, 3], [2X11, 4X23], 3, 3) # for testing GenericAffExpr
            Yd = [2X11 0    0
                  0    0 4X23
                  0    0    0]
            Z = sparse([1, 2], [1, 3], [X11^2, 2X23^2], 3, 3) # for testing GenericQuadExpr
            Zd = [X11^2 0      0
                  0     0 2X23^2
                  0     0      0]
            v = [4, 5, 6]
            @test JuMP.isequal_canonical(A*x, [2x[1] +  x[2]
                               2x[2] +  x[1] + x[3]
                                x[2] + 2x[3]])
            @test JuMP.isequal_canonical(A*x, B*x)
            @test JuMP.isequal_canonical(A*x, @JuMP.Expression(B*x))
            @test JuMP.isequal_canonical(@JuMP.Expression(A*x), @JuMP.Expression(B*x))
            @test JuMP.isequal_canonical(x'*A, [2x[1]+x[2]; 2x[2]+x[1]+x[3]; x[2]+2x[3]]')
            @test JuMP.isequal_canonical(x'*A, x'*B)
            @test JuMP.isequal_canonical(x'*A, @JuMP.Expression(x'*B))
            @test JuMP.isequal_canonical(@JuMP.Expression(x'*A), @JuMP.Expression(x'*B))
            @test JuMP.isequal_canonical(x'*A*x, 2x[1]*x[1] + 2x[1]*x[2] + 2x[2]*x[2] + 2x[2]*x[3] + 2x[3]*x[3])
            @test JuMP.isequal_canonical(x'A*x, x'*B*x)
            @test JuMP.isequal_canonical(x'*A*x, @JuMP.Expression(x'*B*x))
            @test JuMP.isequal_canonical(@JuMP.Expression(x'*A*x), @JuMP.Expression(x'*B*x))

            y = A*x
            @test JuMP.isequal_canonical(-x, [-x[1], -x[2], -x[3]])
            @test JuMP.isequal_canonical(-y, [-2x[1] -  x[2]
                               -x[1] - 2x[2] -  x[3]
                                       -x[2] - 2x[3]])
            @test JuMP.isequal_canonical(y + 1, [2x[1] +  x[2]         + 1
                                  x[1] + 2x[2] +  x[3] + 1
                                  x[2] + 2x[3] + 1])
            @test JuMP.isequal_canonical(y - 1, [2x[1] +  x[2]         - 1
                                  x[1] + 2x[2] +  x[3] - 1
                                          x[2] + 2x[3] - 1])
            @test JuMP.isequal_canonical(y + 2ones(3), [2x[1] +  x[2]         + 2
                                         x[1] + 2x[2] +  x[3] + 2
                                         x[2] + 2x[3] + 2])
            @test JuMP.isequal_canonical(y - 2ones(3), [2x[1] +  x[2]         - 2
                                         x[1] + 2x[2] +  x[3] - 2
                                         x[2] + 2x[3] - 2])
            @test JuMP.isequal_canonical(2ones(3) + y, [2x[1] +  x[2]         + 2
                                         x[1] + 2x[2] +  x[3] + 2
                                         x[2] + 2x[3] + 2])
            @test JuMP.isequal_canonical(2ones(3) - y, [-2x[1] -  x[2]         + 2
                                         -x[1] - 2x[2] -  x[3] + 2
                                         -x[2] - 2x[3] + 2])
            @test JuMP.isequal_canonical(y + x, [3x[1] +  x[2]
                                  x[1] + 3x[2] +  x[3]
                                          x[2] + 3x[3]])
            @test JuMP.isequal_canonical(x + y, [3x[1] +  x[2]
                                  x[1] + 3x[2] +  x[3]
                                  x[2] + 3x[3]])
            @test JuMP.isequal_canonical(2y + 2x, [6x[1] + 2x[2]
                                   2x[1] + 6x[2] + 2x[3]
                                   2x[2] + 6x[3]])
            @test JuMP.isequal_canonical(y - x, [ x[1] + x[2]
                                  x[1] + x[2] + x[3]
                                         x[2] + x[3]])
            @test JuMP.isequal_canonical(x - y, [-x[1] - x[2]
                                 -x[1] - x[2] - x[3]
                                 -x[2] - x[3]])
            @test JuMP.isequal_canonical(y + x[:], [3x[1] +  x[2]
                                     x[1] + 3x[2] +  x[3]
                                             x[2] + 3x[3]])
            @test JuMP.isequal_canonical(x[:] + y, [3x[1] +  x[2]
                                     x[1] + 3x[2] +  x[3]
                                             x[2] + 3x[3]])

            @test JuMP.isequal_canonical(@JuMP.Expression(A*x/2), A*x/2)
            @test JuMP.isequal_canonical(X*v,  [4X11; 6X23; 0])
            @test JuMP.isequal_canonical(v'*X,  [4X11  0   5X23])
            @test JuMP.isequal_canonical(v.'*X, [4X11  0   5X23])
            @test JuMP.isequal_canonical(X'*v,  [4X11;  0;  5X23])
            @test JuMP.isequal_canonical(X.'*v, [4X11; 0;  5X23])
            @test JuMP.isequal_canonical(X*A,  [2X11  X11  0
                                0     X23  2X23
                                0     0    0   ])
            @test JuMP.isequal_canonical(A*X,  [2X11  0    X23
                                X11   0    2X23
                                0     0    X23])
            @test JuMP.isequal_canonical(A*X', [2X11  0    0
                                X11   X23  0
                                0     2X23 0])
            @test JuMP.isequal_canonical(X'*A, [2X11  X11  0
                                0     0    0
                                X23   2X23 X23])
            @test JuMP.isequal_canonical(X.'*A, [2X11 X11  0
                                 0    0    0
                                 X23  2X23 X23])
            @test JuMP.isequal_canonical(A'*X, [2X11  0 X23
                                X11   0 2X23
                                0     0 X23])
            @test JuMP.isequal_canonical(X.'*A, X'*A)
            @test JuMP.isequal_canonical(A.'*X, A'*X)
            @test JuMP.isequal_canonical(X*A, X*B)
            @test JuMP.isequal_canonical(Y'*A, Y.'*A)
            @test JuMP.isequal_canonical(A*Y', A*Y.')
            @test JuMP.isequal_canonical(Z'*A, Z.'*A)
            @test JuMP.isequal_canonical(Xd'*Y, Xd.'*Y)
            @test JuMP.isequal_canonical(Y'*Xd, Y.'*Xd)
            @test JuMP.isequal_canonical(Xd'*Xd, Xd.'*Xd)
            @test JuMP.isequal_canonical(A*X, B*X)
            @test_broken JuMP.isequal_canonical(A*X', B*X') # See https://github.com/JuliaOpt/JuMP.jl/issues/1276
            @test JuMP.isequal_canonical(X'*A, X'*B)
            @test JuMP.isequal_canonical(X'*X, X.'*X)
        end

        @testset "Dot-ops" begin
            m = ModelType()
            @variable(m, x[1:2,1:2])
            A = [1 2;
                 3 4]
            B = sparse(A)
            y = SparseMatrixCSC(2, 2, copy(B.colptr), copy(B.rowval), vec(x))
            @test JuMP.isequal_canonical(A.+x, [1+x[1,1]  2+x[1,2];
                                3+x[2,1]  4+x[2,2]])
            @test JuMP.isequal_canonical(A.+x, B.+x)
            @test JuMP.isequal_canonical(A.+x, A.+y)
            @test JuMP.isequal_canonical(A.+y, B.+y)
            @test JuMP.isequal_canonical(x.+A, [1+x[1,1]  2+x[1,2];
                                3+x[2,1]  4+x[2,2]])
            @test JuMP.isequal_canonical(x.+A, x.+B)
            @test JuMP.isequal_canonical(x.+A, y.+A)
            @test JuMP.isequal_canonical(x .+ x, [2x[1,1] 2x[1,2]; 2x[2,1] 2x[2,2]])
            @test JuMP.isequal_canonical(y.+A, y.+B)
            @test JuMP.isequal_canonical(A.-x, [1-x[1,1]  2-x[1,2];
                                3-x[2,1]  4-x[2,2]])
            @test JuMP.isequal_canonical(A.-x, B.-x)
            @test JuMP.isequal_canonical(A.-x, A.-y)
            @test JuMP.isequal_canonical(x .- x, [zero(AffExprType) for _1 in 1:2, _2 in 1:2])
            @test JuMP.isequal_canonical(A.-y, B.-y)
            @test JuMP.isequal_canonical(x.-A, [-1+x[1,1]  -2+x[1,2];
                                -3+x[2,1]  -4+x[2,2]])
            @test JuMP.isequal_canonical(x.-A, x.-B)
            @test JuMP.isequal_canonical(x.-A, y.-A)
            @test JuMP.isequal_canonical(y.-A, y.-B)
            @test JuMP.isequal_canonical(A.*x, [1*x[1,1]  2*x[1,2];
                                3*x[2,1]  4*x[2,2]])
            @test JuMP.isequal_canonical(A.*x, B.*x)
            @test JuMP.isequal_canonical(A.*x, A.*y)
            @test JuMP.isequal_canonical(A.*y, B.*y)

            @test JuMP.isequal_canonical(x.*A, [1*x[1,1]  2*x[1,2];
                                3*x[2,1]  4*x[2,2]])
            @test JuMP.isequal_canonical(x.*A, x.*B)
            @test JuMP.isequal_canonical(x.*A, y.*A)
            @test JuMP.isequal_canonical(y.*A, y.*B)

            @test JuMP.isequal_canonical(x .* x, [x[1,1]^2 x[1,2]^2; x[2,1]^2 x[2,2]^2])
            @test_throws ErrorException JuMP.isequal_canonical(A./x, [1*x[1,1]  2*x[1,2];
                                                      3*x[2,1]  4*x[2,2]])
            @test JuMP.isequal_canonical(x./A, [1/1*x[1,1]  1/2*x[1,2];
                                1/3*x[2,1]  1/4*x[2,2]])
            @test JuMP.isequal_canonical(x./A, x./B)
            @test JuMP.isequal_canonical(x./A, y./A)
            @test_throws ErrorException A./y
            @test_throws ErrorException B./y

            @test JuMP.isequal_canonical((2*x) / 3, full((2*y) / 3))
            @test JuMP.isequal_canonical(2 * (x/3), full(2 * (y/3)))
            @test JuMP.isequal_canonical(x[1,1] .* A, full(x[1,1] .* B))
        end

        @testset "Vectorized comparisons" begin
            m = ModelType()
            @variable(m, x[1:3])
            A = [1 2 3
                 0 4 5
                 6 0 7]
            B = sparse(A)
            # force vector output
            cref1 = @constraint(m, reshape(x,(1,3))*A*x .>= 1)
            c1 = JuMP.constraintobject.(cref1, QuadExprType, MOI.GreaterThan)
            f1 = map(c -> c.func, c1)
            @test JuMP.isequal_canonical(f1, [x[1]*x[1] + 2x[1]*x[2] + 4x[2]*x[2] + 9x[1]*x[3] + 5x[2]*x[3] + 7x[3]*x[3]])
            @test all(c -> c.set.lower == 1, c1)

            cref2 = @constraint(m, x'*A*x >= 1)
            c2 = JuMP.constraintobject.(cref2, QuadExprType, MOI.GreaterThan)
            @test JuMP.isequal_canonical(f1[1], c2.func)

            mat = [ 3x[1] + 12x[3] +  4x[2]
                    2x[1] + 12x[2] + 10x[3]
                   15x[1] +  5x[2] + 21x[3]]

            cref3 = @constraint(m, (x'A)' + 2A*x .<= 1)
            c3 = JuMP.constraintobject.(cref3, AffExprType, MOI.LessThan)
            f3 = map(c->c.func, c3)
            @test JuMP.isequal_canonical(f3, mat)
            @test all(c -> c.set.upper == 1, c3)
            @test JuMP.isequal_canonical((x'A)' + 2A*x, (x'A)' + 2B*x)
            @test JuMP.isequal_canonical((x'A)' + 2A*x, (x'B)' + 2A*x)
            @test JuMP.isequal_canonical((x'A)' + 2A*x, (x'B)' + 2B*x)
            @test JuMP.isequal_canonical((x'A)' + 2A*x, @JuMP.Expression((x'A)' + 2A*x))
            @test JuMP.isequal_canonical((x'A)' + 2A*x, @JuMP.Expression((x'B)' + 2A*x))
            @test JuMP.isequal_canonical((x'A)' + 2A*x, @JuMP.Expression((x'A)' + 2B*x))
            @test JuMP.isequal_canonical((x'A)' + 2A*x, @JuMP.Expression((x'B)' + 2B*x))

            cref4 = @constraint(m, -1 .<= (x'A)' + 2A*x .<= 1)
            c4 = JuMP.constraintobject.(cref4, AffExprType, MOI.Interval)
            f4 = map(c->c.func, c4)
            @test JuMP.isequal_canonical(f4, mat)
            @test all(c -> c.set.lower == -1, c4)
            @test all(c -> c.set.upper == 1, c4)

            cref5 = @constraint(m, -[1:3;] .<= (x'A)' + 2A*x .<= 1)
            c5 = JuMP.constraintobject.(cref5, AffExprType, MOI.Interval)
            f5 = map(c->c.func, c5)
            @test JuMP.isequal_canonical(f5, mat)
            @test map(c -> c.set.lower, c5) == -[1:3;]
            @test all(c -> c.set.upper == 1, c4)

            cref6 = @constraint(m, -[1:3;] .<= (x'A)' + 2A*x .<= [3:-1:1;])
            c6 = JuMP.constraintobject.(cref6, AffExprType, MOI.Interval)
            f6 = map(c->c.func, c6)
            @test JuMP.isequal_canonical(f6, mat)
            @test map(c -> c.set.lower, c6) == -[1:3;]
            @test map(c -> c.set.upper, c6) == [3:-1:1;]

            cref7 = @constraint(m, -[1:3;] .<= (x'A)' + 2A*x .<= 3)
            c7 = JuMP.constraintobject.(cref7, AffExprType, MOI.Interval)
            f7 = map(c->c.func, c7)
            @test JuMP.isequal_canonical(f7, mat)
            @test map(c -> c.set.lower, c7) == -[1:3;]
            @test all(c -> c.set.upper == 3, c7)
        end
    end

    @testset "Operators for non-Array AbstractArrays" begin
        m = ModelType()
        @variable(m, x[1:3])

        # This is needed to compare arrays that have nonstandard indexing
        elements_equal(A::AbstractArray{T, N}, B::AbstractArray{T, N}) where {T, N} = all(a == b for (a, b) in zip(A, B))

        for x2 in (OffsetArray(x, -length(x)), view(x, :), sparse(x))
            @test elements_equal(+x, +x2)
            @test elements_equal(-x, -x2)
            @test elements_equal(x .+ first(x), x2 .+ first(x2))
            @test elements_equal(x .- first(x), x2 .- first(x2))
            @test elements_equal(first(x) .- x, first(x2) .- x2)
            @test elements_equal(first(x) .+ x, first(x2) .+ x2)
            @test elements_equal(2 .* x, 2 .* x2)
            @test elements_equal(first(x) .+ x2, first(x2) .+ x)
            @test sum(x) == sum(x2)
            if !JuMP.one_indexed(x2)
                @test_throws DimensionMismatch x + x2
            end
        end
    end

    @testset "diagm for non-Array AbstractArrays" begin
        m = ModelType()
        @variable(m, x[1:3])

        for x2 in (OffsetArray(x, -length(x)), view(x, :), sparse(x))
            if !JuMP.one_indexed(x2)
                @test_throws AssertionError diagm(x2)
            else
                @test diagm(x) == diagm(x2)
            end
        end
    end

    @testset "DimensionMismatch when performing vector-matrix multiplication with custom types #988" begin
        m = ModelType()
        @variable m Q[1:3, 1:3] PSD

        x = [MyType(1), MyType(2), MyType(3)]
        y = Q * x
        z = x' * Q
        ElemT = MySumType{AffExprType}
        @test y isa Vector{ElemT}
        @test size(y) == (3,)
        @test z isa RowVector{ElemT, ConjArray{ElemT, 1, Vector{ElemT}}}
        @test size(z) == (1, 3)
        for i in 1:3
            # Q is symmetric
            a = zero(AffExprType)
            a += Q[1,i]
            a += 2Q[2,i]
            a += 3Q[3,i]
            # Q[1,i] + 2Q[2,i] + 3Q[3,i] is rearranged as 2 Q[2,3] + Q[1,3] + 3 Q[3,3]
            @test z[i].a == y[i].a == a
        end
    end
<<<<<<< HEAD

    @testset "operator_warn" begin
        m = Model()
        @variable m x[1:51]
        @test m.operator_counter == 0
        # Triggers the increment of operator_counter since sum(x) has more than 50 terms
        @test_expression(sum(x) + 2x[1])
        # The following check verifies that this test covers the code incrementing `operator_counter`
        @test m.operator_counter == 1
    end
=======
end

@testset "Operators for JuMP.Model" begin
    operators_test(Model, VariableRef)
end

@testset "Operators for JuMPExtension.MyModel" begin
    operators_test(JuMPExtension.MyModel, JuMPExtension.MyVariableRef)
>>>>>>> 472add48
end<|MERGE_RESOLUTION|>--- conflicted
+++ resolved
@@ -646,7 +646,6 @@
             @test z[i].a == y[i].a == a
         end
     end
-<<<<<<< HEAD
 
     @testset "operator_warn" begin
         m = Model()
@@ -657,7 +656,6 @@
         # The following check verifies that this test covers the code incrementing `operator_counter`
         @test m.operator_counter == 1
     end
-=======
 end
 
 @testset "Operators for JuMP.Model" begin
@@ -666,5 +664,4 @@
 
 @testset "Operators for JuMPExtension.MyModel" begin
     operators_test(JuMPExtension.MyModel, JuMPExtension.MyVariableRef)
->>>>>>> 472add48
 end